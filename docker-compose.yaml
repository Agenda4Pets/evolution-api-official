--- conflicted
+++ resolved
@@ -1,7 +1,6 @@
 version: "3.8"
 
 services:
-  
   api:
     container_name: evolution_api
     image: evoapicloud/evolution-api:latest
@@ -42,19 +41,6 @@
   evolution-postgres:
     container_name: evolution_postgres
     image: postgres:15
-<<<<<<< HEAD
-=======
-    networks:
-      - evolution-net
-    command: [
-      "postgres",
-      "-c", "max_connections=200",
-      "-c", "listen_addresses=*",
-      "-c", "shared_buffers=256MB",
-      "-c", "effective_cache_size=1GB",
-      "-c", "work_mem=4MB"
-    ]
->>>>>>> 9cdb897a
     restart: always
     env_file:
       - .env
@@ -65,7 +51,6 @@
       - -c
       - listen_addresses=*
     environment:
-<<<<<<< HEAD
       - POSTGRES_DB=${POSTGRES_DATABASE}
       - POSTGRES_USER=${POSTGRES_USERNAME}
       - POSTGRES_PASSWORD=${POSTGRES_PASSWORD}
@@ -76,31 +61,6 @@
       - dokploy-network
     expose:
       - "5432"
-=======
-      - POSTGRES_USER=user
-      - POSTGRES_PASSWORD=pass
-      - POSTGRES_DB=evolution_db
-      - POSTGRES_HOST_AUTH_METHOD=trust
-    volumes:
-    - postgres_data:/var/lib/postgresql/data
-
-  # pgbouncer:
-  #   image: edoburu/pgbouncer:latest
-  #   environment:
-  #     DB_HOST: postgres
-  #     DB_USER: user
-  #     DB_PASSWORD: pass
-  #     POOL_MODE: transaction
-  #     AUTH_TYPE: trust
-  #     MAX_CLIENT_CONN: 1000
-  #     DEFAULT_POOL_SIZE: 25
-  #   depends_on:
-  #     - postgres
-  #   ports:
-  #     - "6543:5432"
-  #   networks:
-  #     - evolution-net
->>>>>>> 9cdb897a
 
 volumes:
   evolution_instances:
