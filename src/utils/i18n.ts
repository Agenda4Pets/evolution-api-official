--- conflicted
+++ resolved
@@ -3,7 +3,6 @@
 import i18next from 'i18next';
 import path from 'path';
 
-<<<<<<< HEAD
 // Make translations base directory configurable via environment variable
 const envBaseDir = process.env.TRANSLATIONS_BASE_DIR;
 let baseDir: string;
@@ -18,22 +17,6 @@
 }
 
 const translationsPath = path.join(process.cwd(), baseDir, 'translations');
-=======
-const distPath = path.resolve(process.cwd(), 'dist', 'translations');
-const srcPath = path.resolve(process.cwd(), 'src', 'utils', 'translations');
-
-let translationsPath;
-
-if (fs.existsSync(distPath)) {
-  translationsPath = distPath;
-} else if (fs.existsSync(srcPath)) {
-  translationsPath = srcPath;
-} else {
-  console.error('Translations directory not found in dist or src.');
-  // Fallback to a non-existent path or handle error appropriately
-  translationsPath = '';
-}
->>>>>>> 53cd7d5d
 
 const languages = ['en', 'pt-BR', 'es'];
 const configService: ConfigService = new ConfigService();
