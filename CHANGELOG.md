--- conflicted
+++ resolved
@@ -1,12 +1,9 @@
-<<<<<<< HEAD
-=======
 # 2.3.3 (develop)
 
 ### Testing
 
 * Baileys Updates: v7.0.0-rc.3 ([Link](https://github.com/WhiskeySockets/Baileys/releases/tag/v7.0.0-rc.3))
 
->>>>>>> 20c8a2ff
 # 2.3.2 (2025-09-02)
 
 ### Features
