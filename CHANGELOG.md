--- conflicted
+++ resolved
@@ -1,9 +1,4 @@
 # 1.6.1 (develop)
-
-### Feature
-
-* New env `TYPEBOT_KEEP_OPEN` to keep the session open after the end of the flow
-* Add `sign_delimiter` to chatwoot set to change the delimiter of the signature
 
 ### Fixed
 
@@ -11,14 +6,11 @@
 * Fixed sending variables to typebot
 * Fixed sending variables from typebot
 * Correction sending s3/minio media to chatwoot and typebot
-<<<<<<< HEAD
-* Fixed message formatting in chatwoot (bold, italic, underline, monospace)
-=======
 * Fixed the problem with typebot closing at the end of the flow, now this is optional with the TYPEBOT_KEEP_OPEN variable
 * Fixed chatwoot Bold, Italic and Underline formatting using Regex
 * Added the sign_delimiter property to the Chatwoot configuration, allowing you to set a different delimiter for the signature. Default when not defined \n
 * Include instance Id field in the instance configuration
->>>>>>> da796347
+
 
 # 1.6.0 (2023-12-12 17:24)
 
